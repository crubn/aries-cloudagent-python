--- conflicted
+++ resolved
@@ -21,8 +21,6 @@
 
 LOGGER = logging.getLogger(__name__)
 DT_FMT = "%Y-%m-%d %H:%M:%S.%f%z"
-<<<<<<< HEAD
-=======
 
 
 class AdminAPIMessageTracingSchema(Schema):
@@ -38,7 +36,6 @@
         required=False,
         default=False,
     )
->>>>>>> ed5d064f
 
 
 def get_timer() -> float:
@@ -237,15 +234,9 @@
             if raise_errors:
                 raise
             LOGGER.error(
-<<<<<<< HEAD
-                "Error logging trace %s %s %s",
-                context["trace.target"],
-                context["trace.tag"],
-=======
                 "Error logging trace target: %s tag: %s event: %s",
                 context.get("trace.target"),
                 context.get("trace.tag"),
->>>>>>> ed5d064f
                 event_str,
             )
             LOGGER.exception(e)
