from ...core.in_memory import InMemoryProfile
from asynctest import mock as async_mock, TestCase as AsyncTestCase
from aiohttp.web import HTTPForbidden

from ...core.in_memory import InMemoryProfile
from ...ledger.base import BaseLedger
from ...multitenant.base import BaseMultitenantManager
from ...multitenant.manager import MultitenantManager
from ...wallet.key_type import KeyType
from ...wallet.did_method import DIDMethod

from .. import routes as test_module
from ..base import BaseWallet
from ..did_info import DIDInfo
from ..did_posture import DIDPosture


class TestWalletRoutes(AsyncTestCase):
    async def setUp(self):
        self.wallet = async_mock.create_autospec(BaseWallet)
<<<<<<< HEAD
        self.profile = InMemoryProfile.test_profile()
        self.context = self.profile.context
        setattr(self.context, "profile", self.profile)
        self.session = await self.profile.session()
        self.session.context.injector.bind_instance(BaseWallet, self.wallet)
=======
        self.session_inject = {BaseWallet: self.wallet}
        self.profile = InMemoryProfile.test_profile()
        self.context = AdminRequestContext.test_context(
            self.session_inject, self.profile
        )
>>>>>>> 576bcada
        self.request_dict = {
            "context": self.context,
            "outbound_message_router": async_mock.CoroutineMock(),
        }
        self.request = async_mock.MagicMock(
            app={},
            match_info={},
            query={},
            __getitem__=lambda _, k: self.request_dict[k],
        )

        self.test_did = "did"
        self.test_verkey = "verkey"
        self.test_posted_did = "posted-did"
        self.test_posted_verkey = "posted-verkey"

    async def test_missing_wallet(self):
        self.session.context.injector.clear_binding(BaseWallet)
        with async_mock.patch.object(
            self.context.profile,
            "session",
            async_mock.MagicMock(return_value=self.session),
        ) as mock_session:
            with self.assertRaises(HTTPForbidden):
                await test_module.wallet_create_did(self.request)

            with self.assertRaises(HTTPForbidden):
                await test_module.wallet_did_list(self.request)

            with self.assertRaises(HTTPForbidden):
                await test_module.wallet_get_public_did(self.request)

            with self.assertRaises(HTTPForbidden):
                await test_module.wallet_set_public_did(self.request)

            with self.assertRaises(HTTPForbidden):
                await test_module.wallet_set_did_endpoint(self.request)

<<<<<<< HEAD
            with self.assertRaises(HTTPForbidden):
                await test_module.wallet_get_did_endpoint(self.request)
=======
        with self.assertRaises(HTTPForbidden):
            self.request.json = async_mock.CoroutineMock(
                return_value={
                    "did": self.test_did,
                    "endpoint": "https://my-endpoint.ca:8020",
                }
            )
            await test_module.wallet_set_did_endpoint(self.request)

        with self.assertRaises(HTTPForbidden):
            await test_module.wallet_get_did_endpoint(self.request)
>>>>>>> 576bcada

    def test_format_did_info(self):
        did_info = DIDInfo(
            self.test_did,
            self.test_verkey,
            DIDPosture.WALLET_ONLY.metadata,
            DIDMethod.SOV,
            KeyType.ED25519,
        )
        result = test_module.format_did_info(did_info)
        assert (
            result["did"] == self.test_did
            and result["verkey"] == self.test_verkey
            and result["posture"] == DIDPosture.WALLET_ONLY.moniker
        )

        did_info = DIDInfo(
            self.test_did,
            self.test_verkey,
            {"posted": True, "public": True},
            DIDMethod.SOV,
            KeyType.ED25519,
        )
        result = test_module.format_did_info(did_info)
        assert result["posture"] == DIDPosture.PUBLIC.moniker

        did_info = DIDInfo(
            self.test_did,
            self.test_verkey,
            {"posted": True, "public": False},
            DIDMethod.SOV,
            KeyType.ED25519,
        )
        result = test_module.format_did_info(did_info)
        assert result["posture"] == DIDPosture.POSTED.moniker

    async def test_create_did(self):
        self.wallet.create_local_did.return_value = DIDInfo(
            self.test_did,
            self.test_verkey,
            DIDPosture.WALLET_ONLY.metadata,
            DIDMethod.SOV,
            KeyType.ED25519,
        )
        self.session.context.injector.bind_instance(BaseWallet, self.wallet)
        with async_mock.patch.object(
            test_module.web, "json_response", async_mock.Mock()
        ) as json_response, async_mock.patch.object(
            self.context.profile,
            "session",
            async_mock.MagicMock(return_value=self.session),
        ) as mock_session:
            result = await test_module.wallet_create_did(self.request)
            json_response.assert_called_once_with(
                {
                    "result": {
                        "did": self.test_did,
                        "verkey": self.test_verkey,
                        "posture": DIDPosture.WALLET_ONLY.moniker,
                        "key_type": KeyType.ED25519.key_type,
                        "method": DIDMethod.SOV.method_name,
                    }
                }
            )
            assert result is json_response.return_value

    async def test_create_did_unsupported_key_type(self):
        self.request.json = async_mock.CoroutineMock(
            return_value={"method": "sov", "options": {"key_type": "bls12381g2"}}
        )
        with self.assertRaises(test_module.web.HTTPForbidden):
            await test_module.wallet_create_did(self.request)

    async def test_create_did_x(self):
        self.wallet.create_local_did.side_effect = test_module.WalletError()
        self.session.context.injector.bind_instance(BaseWallet, self.wallet)
        with async_mock.patch.object(
            self.context.profile,
            "session",
            async_mock.MagicMock(return_value=self.session),
        ) as mock_session:
            with self.assertRaises(test_module.web.HTTPBadRequest):
                await test_module.wallet_create_did(self.request)

    async def test_did_list(self):
        self.wallet.get_local_dids.return_value = [
            DIDInfo(
                self.test_did,
                self.test_verkey,
                DIDPosture.WALLET_ONLY.metadata,
                DIDMethod.SOV,
                KeyType.ED25519,
            ),
            DIDInfo(
                self.test_posted_did,
                self.test_posted_verkey,
                DIDPosture.POSTED.metadata,
                DIDMethod.SOV,
                KeyType.ED25519,
            ),
        ]
        self.session.context.injector.bind_instance(BaseWallet, self.wallet)
        with async_mock.patch.object(
            test_module.web, "json_response", async_mock.Mock()
        ) as json_response, async_mock.patch.object(
            self.context.profile,
            "session",
            async_mock.MagicMock(return_value=self.session),
        ) as mock_session:
            result = await test_module.wallet_did_list(self.request)
            json_response.assert_called_once_with(
                {
                    "results": [
                        {
                            "did": self.test_posted_did,
                            "verkey": self.test_posted_verkey,
                            "posture": DIDPosture.POSTED.moniker,
                            "key_type": KeyType.ED25519.key_type,
                            "method": DIDMethod.SOV.method_name,
                        },
                        {
                            "did": self.test_did,
                            "verkey": self.test_verkey,
                            "posture": DIDPosture.WALLET_ONLY.moniker,
                            "key_type": KeyType.ED25519.key_type,
                            "method": DIDMethod.SOV.method_name,
                        },
                    ]
                }
            )
            assert json_response.return_value is json_response()
            assert result is json_response.return_value

    async def test_did_list_filter_public(self):
        self.request.query = {"posture": DIDPosture.PUBLIC.moniker}
        self.wallet.get_public_did.return_value = DIDInfo(
            self.test_did,
            self.test_verkey,
            DIDPosture.PUBLIC.metadata,
            DIDMethod.SOV,
            KeyType.ED25519,
        )
        self.wallet.get_posted_dids.return_value = [
            DIDInfo(
                self.test_posted_did,
                self.test_posted_verkey,
                DIDPosture.POSTED.metadata,
                DIDMethod.SOV,
                KeyType.ED25519,
            )
        ]
        self.session.context.injector.bind_instance(BaseWallet, self.wallet)
        with async_mock.patch.object(
            test_module.web, "json_response", async_mock.Mock()
        ) as json_response, async_mock.patch.object(
            self.context.profile,
            "session",
            async_mock.MagicMock(return_value=self.session),
        ) as mock_session:
            result = await test_module.wallet_did_list(self.request)
            json_response.assert_called_once_with(
                {
                    "results": [
                        {
                            "did": self.test_did,
                            "verkey": self.test_verkey,
                            "posture": DIDPosture.PUBLIC.moniker,
                            "key_type": KeyType.ED25519.key_type,
                            "method": DIDMethod.SOV.method_name,
                        }
                    ]
                }
            )
            assert json_response.return_value is json_response()
            assert result is json_response.return_value

    async def test_did_list_filter_posted(self):
        self.request.query = {"posture": DIDPosture.POSTED.moniker}
        self.wallet.get_public_did.return_value = DIDInfo(
            self.test_did,
            self.test_verkey,
            DIDPosture.PUBLIC.metadata,
            DIDMethod.SOV,
            KeyType.ED25519,
        )
        self.wallet.get_posted_dids.return_value = [
            DIDInfo(
                self.test_posted_did,
                self.test_posted_verkey,
                {
                    "posted": True,
                    "public": False,
                },
                DIDMethod.SOV,
                KeyType.ED25519,
            )
        ]
        self.session.context.injector.bind_instance(BaseWallet, self.wallet)
        with async_mock.patch.object(
            test_module.web, "json_response", async_mock.Mock()
        ) as json_response, async_mock.patch.object(
            self.context.profile,
            "session",
            async_mock.MagicMock(return_value=self.session),
        ) as mock_session:
            result = await test_module.wallet_did_list(self.request)
            json_response.assert_called_once_with(
                {
                    "results": [
                        {
                            "did": self.test_posted_did,
                            "verkey": self.test_posted_verkey,
                            "posture": DIDPosture.POSTED.moniker,
                            "key_type": KeyType.ED25519.key_type,
                            "method": DIDMethod.SOV.method_name,
                        }
                    ]
                }
            )
            assert json_response.return_value is json_response()
            assert result is json_response.return_value

    async def test_did_list_filter_did(self):
        self.request.query = {"did": self.test_did}
        self.wallet.get_local_did.return_value = DIDInfo(
            self.test_did,
            self.test_verkey,
            DIDPosture.WALLET_ONLY.metadata,
            DIDMethod.SOV,
            KeyType.ED25519,
        )
        self.session.context.injector.bind_instance(BaseWallet, self.wallet)
        with async_mock.patch.object(
            test_module.web, "json_response", async_mock.Mock()
        ) as json_response, async_mock.patch.object(
            self.context.profile,
            "session",
            async_mock.MagicMock(return_value=self.session),
        ) as mock_session:
            result = await test_module.wallet_did_list(self.request)
            json_response.assert_called_once_with(
                {
                    "results": [
                        {
                            "did": self.test_did,
                            "verkey": self.test_verkey,
                            "posture": DIDPosture.WALLET_ONLY.moniker,
                            "key_type": KeyType.ED25519.key_type,
                            "method": DIDMethod.SOV.method_name,
                        }
                    ]
                }
            )
            assert json_response.return_value is json_response()
            assert result is json_response.return_value

    async def test_did_list_filter_did_x(self):
        self.request.query = {"did": self.test_did}
        with async_mock.patch.object(
            test_module.web, "json_response", async_mock.Mock()
        ) as json_response:
            self.wallet.get_local_did.side_effect = test_module.WalletError()
            result = await test_module.wallet_did_list(self.request)
            json_response.assert_called_once_with({"results": []})
            assert json_response.return_value is json_response()
            assert result is json_response.return_value

    async def test_did_list_filter_verkey(self):
        self.request.query = {"verkey": self.test_verkey}
        self.wallet.get_local_did_for_verkey.return_value = DIDInfo(
            self.test_did,
            self.test_verkey,
            DIDPosture.WALLET_ONLY.metadata,
            DIDMethod.SOV,
            KeyType.ED25519,
        )
        self.session.context.injector.bind_instance(BaseWallet, self.wallet)
        with async_mock.patch.object(
            test_module.web, "json_response", async_mock.Mock()
        ) as json_response, async_mock.patch.object(
            self.context.profile,
            "session",
            async_mock.MagicMock(return_value=self.session),
        ) as mock_session:
            result = await test_module.wallet_did_list(self.request)
            json_response.assert_called_once_with(
                {
                    "results": [
                        {
                            "did": self.test_did,
                            "verkey": self.test_verkey,
                            "posture": DIDPosture.WALLET_ONLY.moniker,
                            "key_type": KeyType.ED25519.key_type,
                            "method": DIDMethod.SOV.method_name,
                        }
                    ]
                }
            )
            assert json_response.return_value is json_response()
            assert result is json_response.return_value

    async def test_did_list_filter_verkey_x(self):
        self.request.query = {"verkey": self.test_verkey}
        self.wallet.get_local_did_for_verkey.side_effect = test_module.WalletError()
        self.session.context.injector.bind_instance(BaseWallet, self.wallet)
        with async_mock.patch.object(
            test_module.web, "json_response", async_mock.Mock()
        ) as json_response, async_mock.patch.object(
            self.context.profile,
            "session",
            async_mock.MagicMock(return_value=self.session),
        ) as mock_session:
            result = await test_module.wallet_did_list(self.request)
            json_response.assert_called_once_with({"results": []})
            assert json_response.return_value is json_response()
            assert result is json_response.return_value

    async def test_get_public_did(self):
        self.wallet.get_public_did.return_value = DIDInfo(
            self.test_did,
            self.test_verkey,
            DIDPosture.PUBLIC.metadata,
            DIDMethod.SOV,
            KeyType.ED25519,
        )
        self.session.context.injector.bind_instance(BaseWallet, self.wallet)
        with async_mock.patch.object(
            test_module.web, "json_response", async_mock.Mock()
        ) as json_response, async_mock.patch.object(
            self.context.profile,
            "session",
            async_mock.MagicMock(return_value=self.session),
        ) as mock_session:
            result = await test_module.wallet_get_public_did(self.request)
            json_response.assert_called_once_with(
                {
                    "result": {
                        "did": self.test_did,
                        "verkey": self.test_verkey,
                        "posture": DIDPosture.PUBLIC.moniker,
                        "key_type": KeyType.ED25519.key_type,
                        "method": DIDMethod.SOV.method_name,
                    }
                }
            )
            assert result is json_response.return_value

    async def test_get_public_did_x(self):
        self.wallet.get_public_did.side_effect = test_module.WalletError()
        self.session.context.injector.bind_instance(BaseWallet, self.wallet)
        with async_mock.patch.object(
            self.context.profile,
            "session",
            async_mock.MagicMock(return_value=self.session),
        ) as mock_session:
            with self.assertRaises(test_module.web.HTTPBadRequest):
                await test_module.wallet_get_public_did(self.request)

    async def test_set_public_did(self):
        self.request.query = {"did": self.test_did}

        Ledger = async_mock.MagicMock()
        ledger = Ledger()
        ledger.get_key_for_did = async_mock.CoroutineMock()
        ledger.update_endpoint_for_did = async_mock.CoroutineMock()
        ledger.__aenter__ = async_mock.CoroutineMock(return_value=ledger)
<<<<<<< HEAD
        self.session.context.injector.bind_instance(BaseLedger, ledger)
=======
        self.profile.context.injector.bind_instance(BaseLedger, ledger)
>>>>>>> 576bcada

        self.wallet.set_public_did.return_value = DIDInfo(
            self.test_did,
            self.test_verkey,
            DIDPosture.PUBLIC.metadata,
            DIDMethod.SOV,
            KeyType.ED25519,
        )
        self.session.context.injector.bind_instance(BaseWallet, self.wallet)
        with async_mock.patch.object(
            test_module.web, "json_response", async_mock.Mock()
        ) as json_response, async_mock.patch.object(
            self.context.profile,
            "session",
            async_mock.MagicMock(return_value=self.session),
        ) as mock_session:
            result = await test_module.wallet_set_public_did(self.request)
            self.wallet.set_public_did.assert_awaited_once()
            json_response.assert_called_once_with(
                {
                    "result": {
                        "did": self.test_did,
                        "verkey": self.test_verkey,
                        "posture": DIDPosture.PUBLIC.moniker,
                        "key_type": KeyType.ED25519.key_type,
                        "method": DIDMethod.SOV.method_name,
                    }
                }
            )
            assert result is json_response.return_value

    async def test_set_public_did_multitenant(self):
        self.session.context.update_settings(
            {"multitenant.enabled": True, "wallet.id": "test_wallet"}
        )

        self.request.query = {"did": self.test_did}

        Ledger = async_mock.MagicMock()
        ledger = Ledger()
        ledger.get_key_for_did = async_mock.CoroutineMock()
        ledger.update_endpoint_for_did = async_mock.CoroutineMock()
        ledger.__aenter__ = async_mock.CoroutineMock(return_value=ledger)
<<<<<<< HEAD
        self.session.context.injector.bind_instance(BaseLedger, ledger)

        multitenant_mgr = async_mock.MagicMock(MultitenantManager, autospec=True)
        self.session.context.injector.bind_instance(
            BaseMultitenantManager, multitenant_mgr
        )
        self.wallet.set_public_did.return_value = DIDInfo(
            self.test_did,
            self.test_verkey,
            DIDPosture.PUBLIC.metadata,
            DIDMethod.SOV,
            KeyType.ED25519,
        )
        self.session.context.injector.bind_instance(BaseWallet, self.wallet)
=======
        self.profile.context.injector.bind_instance(BaseLedger, ledger)

        multitenant_mgr = async_mock.MagicMock(MultitenantManager, autospec=True)
        self.profile.context.injector.bind_instance(
            BaseMultitenantManager, multitenant_mgr
        )
>>>>>>> 576bcada
        with async_mock.patch.object(
            test_module.web, "json_response", async_mock.Mock()
        ), async_mock.patch.object(
            self.context.profile,
            "session",
            async_mock.MagicMock(return_value=self.session),
        ) as mock_session:
            await test_module.wallet_set_public_did(self.request)

            multitenant_mgr.add_key.assert_called_once_with(
                "test_wallet", self.test_verkey, skip_if_exists=True
            )

    async def test_set_public_did_no_query_did(self):
        with self.assertRaises(test_module.web.HTTPBadRequest):
            await test_module.wallet_set_public_did(self.request)

    async def test_set_public_did_no_ledger(self):
        self.request.query = {"did": self.test_did}

        with self.assertRaises(test_module.web.HTTPForbidden):
            await test_module.wallet_set_public_did(self.request)

    async def test_set_public_did_not_public(self):
        self.request.query = {"did": self.test_did}

        Ledger = async_mock.MagicMock()
        ledger = Ledger()
        ledger.get_key_for_did = async_mock.CoroutineMock(return_value=None)
        ledger.__aenter__ = async_mock.CoroutineMock(return_value=ledger)
<<<<<<< HEAD
        self.session.context.injector.bind_instance(BaseLedger, ledger)
        with async_mock.patch.object(
            self.context.profile,
            "session",
            async_mock.MagicMock(return_value=self.session),
        ) as mock_session:
            with self.assertRaises(test_module.web.HTTPNotFound):
                await test_module.wallet_set_public_did(self.request)
=======
        self.profile.context.injector.bind_instance(BaseLedger, ledger)

        with self.assertRaises(test_module.web.HTTPNotFound):
            await test_module.wallet_set_public_did(self.request)
>>>>>>> 576bcada

    async def test_set_public_did_not_found(self):
        self.request.query = {"did": self.test_did}

        Ledger = async_mock.MagicMock()
        ledger = Ledger()
        ledger.get_key_for_did = async_mock.CoroutineMock(return_value=None)
        ledger.__aenter__ = async_mock.CoroutineMock(return_value=ledger)
<<<<<<< HEAD
        self.session.context.injector.bind_instance(BaseLedger, ledger)
=======
        self.profile.context.injector.bind_instance(BaseLedger, ledger)
>>>>>>> 576bcada

        self.wallet.get_local_did.side_effect = test_module.WalletNotFoundError()
        self.session.context.injector.bind_instance(BaseWallet, self.wallet)
        with async_mock.patch.object(
            self.context.profile,
            "session",
            async_mock.MagicMock(return_value=self.session),
        ) as mock_session:
            with self.assertRaises(test_module.web.HTTPNotFound):
                await test_module.wallet_set_public_did(self.request)

    async def test_set_public_did_x(self):
        self.request.query = {"did": self.test_did}

        Ledger = async_mock.MagicMock()
        ledger = Ledger()
        ledger.update_endpoint_for_did = async_mock.CoroutineMock()
        ledger.get_key_for_did = async_mock.CoroutineMock()
        ledger.__aenter__ = async_mock.CoroutineMock(return_value=ledger)
<<<<<<< HEAD
        self.session.context.injector.bind_instance(BaseLedger, ledger)
        self.wallet.get_public_did.return_value = DIDInfo(
            self.test_did,
            self.test_verkey,
            DIDPosture.PUBLIC.metadata,
            DIDMethod.SOV,
            KeyType.ED25519,
        )
        self.wallet.set_public_did.side_effect = test_module.WalletError()
        self.session.context.injector.bind_instance(BaseWallet, self.wallet)
=======
        self.profile.context.injector.bind_instance(BaseLedger, ledger)
>>>>>>> 576bcada
        with async_mock.patch.object(
            test_module.web, "json_response", async_mock.Mock()
        ) as json_response, async_mock.patch.object(
            self.context.profile,
            "session",
            async_mock.MagicMock(return_value=self.session),
        ) as mock_session:
            with self.assertRaises(test_module.web.HTTPBadRequest):
                await test_module.wallet_set_public_did(self.request)

    async def test_set_public_did_no_wallet_did(self):
        self.request.query = {"did": self.test_did}

        Ledger = async_mock.MagicMock()
        ledger = Ledger()
        ledger.update_endpoint_for_did = async_mock.CoroutineMock()
        ledger.get_key_for_did = async_mock.CoroutineMock()
        ledger.__aenter__ = async_mock.CoroutineMock(return_value=ledger)
<<<<<<< HEAD
        self.session.context.injector.bind_instance(BaseLedger, ledger)
=======
        self.profile.context.injector.bind_instance(BaseLedger, ledger)
>>>>>>> 576bcada

        self.wallet.get_public_did.return_value = DIDInfo(
            self.test_did,
            self.test_verkey,
            DIDPosture.PUBLIC.metadata,
            DIDMethod.SOV,
            KeyType.ED25519,
        )
        self.wallet.set_public_did.side_effect = test_module.WalletNotFoundError()
        self.session.context.injector.bind_instance(BaseWallet, self.wallet)
        with async_mock.patch.object(
            test_module.web, "json_response", async_mock.Mock()
        ) as json_response, async_mock.patch.object(
            self.context.profile,
            "session",
            async_mock.MagicMock(return_value=self.session),
        ) as mock_session:
            with self.assertRaises(test_module.web.HTTPNotFound):
                await test_module.wallet_set_public_did(self.request)

    async def test_set_public_did_update_endpoint(self):
        self.request.query = {"did": self.test_did}

        Ledger = async_mock.MagicMock()
        ledger = Ledger()
        ledger.update_endpoint_for_did = async_mock.CoroutineMock()
        ledger.get_key_for_did = async_mock.CoroutineMock()
        ledger.__aenter__ = async_mock.CoroutineMock(return_value=ledger)
<<<<<<< HEAD
        self.session.context.injector.bind_instance(BaseLedger, ledger)
=======
        self.profile.context.injector.bind_instance(BaseLedger, ledger)
>>>>>>> 576bcada

        self.wallet.set_public_did.return_value = DIDInfo(
            self.test_did,
            self.test_verkey,
            {**DIDPosture.PUBLIC.metadata, "endpoint": "https://endpoint.com"},
            DIDMethod.SOV,
            KeyType.ED25519,
        )
        self.session.context.injector.bind_instance(BaseWallet, self.wallet)
        with async_mock.patch.object(
            test_module.web, "json_response", async_mock.Mock()
        ) as json_response, async_mock.patch.object(
            self.context.profile,
            "session",
            async_mock.MagicMock(return_value=self.session),
        ) as mock_session:
            result = await test_module.wallet_set_public_did(self.request)
            self.wallet.set_public_did.assert_awaited_once()
            json_response.assert_called_once_with(
                {
                    "result": {
                        "did": self.test_did,
                        "verkey": self.test_verkey,
                        "posture": DIDPosture.PUBLIC.moniker,
                        "key_type": KeyType.ED25519.key_type,
                        "method": DIDMethod.SOV.method_name,
                    }
                }
            )
            assert result is json_response.return_value

    async def test_set_public_did_update_endpoint_use_default_update_in_wallet(self):
        self.request.query = {"did": self.test_did}
        self.session.context.update_settings(
            {"default_endpoint": "https://default_endpoint.com"}
        )

        Ledger = async_mock.MagicMock()
        ledger = Ledger()
        ledger.update_endpoint_for_did = async_mock.CoroutineMock()
        ledger.get_key_for_did = async_mock.CoroutineMock()
        ledger.__aenter__ = async_mock.CoroutineMock(return_value=ledger)
<<<<<<< HEAD
        self.session.context.injector.bind_instance(BaseLedger, ledger)
        did_info = DIDInfo(
            self.test_did,
            self.test_verkey,
            DIDPosture.PUBLIC.metadata,
            DIDMethod.SOV,
            KeyType.ED25519,
        )
        self.wallet.get_local_did.return_value = did_info
        self.wallet.set_public_did.return_value = did_info
        self.session.context.injector.bind_instance(BaseWallet, self.wallet)
=======
        self.profile.context.injector.bind_instance(BaseLedger, ledger)

>>>>>>> 576bcada
        with async_mock.patch.object(
            test_module.web, "json_response", async_mock.Mock()
        ) as json_response, async_mock.patch.object(
            self.context.profile,
            "session",
            async_mock.MagicMock(return_value=self.session),
        ) as mock_session:
            result = await test_module.wallet_set_public_did(self.request)
            self.wallet.set_public_did.assert_awaited_once()
            self.wallet.set_did_endpoint.assert_awaited_once_with(
                did_info.did, "https://default_endpoint.com", ledger
            )
            json_response.assert_called_once_with(
                {
                    "result": {
                        "did": self.test_did,
                        "verkey": self.test_verkey,
                        "posture": DIDPosture.PUBLIC.moniker,
                        "key_type": KeyType.ED25519.key_type,
                        "method": DIDMethod.SOV.method_name,
                    }
                }
            )
            assert result is json_response.return_value

    async def test_set_did_endpoint(self):
        self.request.json = async_mock.CoroutineMock(
            return_value={
                "did": self.test_did,
                "endpoint": "https://my-endpoint.ca:8020",
            }
        )

        Ledger = async_mock.MagicMock()
        ledger = Ledger()
        ledger.update_endpoint_for_did = async_mock.CoroutineMock()
        ledger.__aenter__ = async_mock.CoroutineMock(return_value=ledger)
<<<<<<< HEAD
        self.session.context.injector.bind_instance(BaseLedger, ledger)
=======
        self.profile.context.injector.bind_instance(BaseLedger, ledger)
>>>>>>> 576bcada

        self.wallet.get_local_did.return_value = DIDInfo(
            self.test_did,
            self.test_verkey,
            {"public": False, "endpoint": "http://old-endpoint.ca"},
            DIDMethod.SOV,
            KeyType.ED25519,
        )
        self.wallet.get_public_did.return_value = DIDInfo(
            self.test_did,
            self.test_verkey,
            DIDPosture.PUBLIC.metadata,
            DIDMethod.SOV,
            KeyType.ED25519,
        )
        self.session.context.injector.bind_instance(BaseWallet, self.wallet)

        with async_mock.patch.object(
            test_module.web, "json_response", async_mock.Mock()
        ) as json_response, async_mock.patch.object(
            self.context.profile,
            "session",
            async_mock.MagicMock(return_value=self.session),
        ) as mock_session:
            await test_module.wallet_set_did_endpoint(self.request)
            json_response.assert_called_once_with({})

    async def test_set_did_endpoint_public_did_no_ledger(self):
        self.request.json = async_mock.CoroutineMock(
            return_value={
                "did": self.test_did,
                "endpoint": "https://my-endpoint.ca:8020",
            }
        )

        self.wallet.get_local_did.return_value = DIDInfo(
            self.test_did,
            self.test_verkey,
            {"public": False, "endpoint": "http://old-endpoint.ca"},
            DIDMethod.SOV,
            KeyType.ED25519,
        )
        self.wallet.get_public_did.return_value = DIDInfo(
            self.test_did,
            self.test_verkey,
            DIDPosture.PUBLIC.metadata,
            DIDMethod.SOV,
            KeyType.ED25519,
        )
        self.wallet.set_did_endpoint.side_effect = test_module.LedgerConfigError()
        self.session.context.injector.bind_instance(BaseWallet, self.wallet)
        with async_mock.patch.object(
            self.context.profile,
            "session",
            async_mock.MagicMock(return_value=self.session),
        ) as mock_session:
            with self.assertRaises(test_module.web.HTTPForbidden):
                await test_module.wallet_set_did_endpoint(self.request)

    async def test_set_did_endpoint_x(self):
        self.request.json = async_mock.CoroutineMock(
            return_value={
                "did": self.test_did,
                "endpoint": "https://my-endpoint.ca:8020",
            }
        )

        Ledger = async_mock.MagicMock()
        ledger = Ledger()
        ledger.update_endpoint_for_did = async_mock.CoroutineMock()
        ledger.__aenter__ = async_mock.CoroutineMock(return_value=ledger)
<<<<<<< HEAD
        self.session.context.injector.bind_instance(BaseLedger, ledger)
=======
        self.profile.context.injector.bind_instance(BaseLedger, ledger)
>>>>>>> 576bcada

        self.wallet.set_did_endpoint.side_effect = test_module.WalletError()
        self.session.context.injector.bind_instance(BaseWallet, self.wallet)
        with async_mock.patch.object(
            self.context.profile,
            "session",
            async_mock.MagicMock(return_value=self.session),
        ) as mock_session:
            with self.assertRaises(test_module.web.HTTPBadRequest):
                await test_module.wallet_set_did_endpoint(self.request)

    async def test_set_did_endpoint_no_wallet_did(self):
        self.request.json = async_mock.CoroutineMock(
            return_value={
                "did": self.test_did,
                "endpoint": "https://my-endpoint.ca:8020",
            }
        )

        Ledger = async_mock.MagicMock()
        ledger = Ledger()
        ledger.update_endpoint_for_did = async_mock.CoroutineMock()
        ledger.__aenter__ = async_mock.CoroutineMock(return_value=ledger)
<<<<<<< HEAD
        self.session.context.injector.bind_instance(BaseLedger, ledger)
=======
        self.profile.context.injector.bind_instance(BaseLedger, ledger)
>>>>>>> 576bcada

        self.wallet.set_did_endpoint.side_effect = test_module.WalletNotFoundError()

        with self.assertRaises(test_module.web.HTTPNotFound):
            await test_module.wallet_set_did_endpoint(self.request)

    async def test_get_did_endpoint(self):
        self.request.query = {"did": self.test_did}

        self.wallet.get_local_did.return_value = DIDInfo(
            self.test_did,
            self.test_verkey,
            {"public": False, "endpoint": "http://old-endpoint.ca"},
            DIDMethod.SOV,
            KeyType.ED25519,
        )
        self.session.context.injector.bind_instance(BaseWallet, self.wallet)

        with async_mock.patch.object(
            test_module.web, "json_response", async_mock.Mock()
        ) as json_response, async_mock.patch.object(
            self.context.profile,
            "session",
            async_mock.MagicMock(return_value=self.session),
        ) as mock_session:
            await test_module.wallet_get_did_endpoint(self.request)
            json_response.assert_called_once_with(
                {
                    "did": self.test_did,
                    "endpoint": self.wallet.get_local_did.return_value.metadata[
                        "endpoint"
                    ],
                }
            )

    async def test_get_did_endpoint_no_did(self):
        with self.assertRaises(test_module.web.HTTPBadRequest):
            await test_module.wallet_get_did_endpoint(self.request)

    async def test_get_did_endpoint_no_wallet_did(self):
        self.request.query = {"did": self.test_did}

        self.wallet.get_local_did.side_effect = test_module.WalletNotFoundError()

        with self.assertRaises(test_module.web.HTTPNotFound):
            await test_module.wallet_get_did_endpoint(self.request)

    async def test_get_did_endpoint_wallet_x(self):
        self.request.query = {"did": self.test_did}

        self.wallet.get_local_did.side_effect = test_module.WalletError()
        self.session.context.injector.bind_instance(BaseWallet, self.wallet)
        with async_mock.patch.object(
            self.context.profile,
            "session",
            async_mock.MagicMock(return_value=self.session),
        ) as mock_session:
            with self.assertRaises(test_module.web.HTTPBadRequest):
                await test_module.wallet_get_did_endpoint(self.request)

    async def test_rotate_did_keypair(self):
        self.request.query = {"did": "did"}
        self.wallet.get_local_did = async_mock.CoroutineMock(
            return_value=DIDInfo(
                "did",
                "verkey",
                {"public": False},
                DIDMethod.SOV,
                KeyType.ED25519,
            )
        )
        self.wallet.rotate_did_keypair_start = async_mock.CoroutineMock()
        self.wallet.rotate_did_keypair_apply = async_mock.CoroutineMock()
        self.session.context.injector.bind_instance(BaseWallet, self.wallet)
        with async_mock.patch.object(
            test_module.web, "json_response", async_mock.Mock()
        ) as json_response, async_mock.patch.object(
            self.context.profile,
            "session",
            async_mock.MagicMock(return_value=self.session),
        ) as mock_session:
            await test_module.wallet_rotate_did_keypair(self.request)
            json_response.assert_called_once_with({})

    async def test_rotate_did_keypair_missing_wallet(self):
        self.request.query = {"did": "did"}
        self.session.context.injector.clear_binding(BaseWallet)
        with async_mock.patch.object(
            self.context.profile,
            "session",
            async_mock.MagicMock(return_value=self.session),
        ) as mock_session:
            with self.assertRaises(HTTPForbidden):
                await test_module.wallet_rotate_did_keypair(self.request)

    async def test_rotate_did_keypair_no_query_did(self):
        with self.assertRaises(test_module.web.HTTPBadRequest):
            await test_module.wallet_rotate_did_keypair(self.request)

    async def test_rotate_did_keypair_did_not_local(self):
        self.request.query = {"did": "did"}

        self.wallet.get_local_did = async_mock.CoroutineMock(
            side_effect=test_module.WalletNotFoundError("Unknown DID")
        )
        self.session.context.injector.bind_instance(BaseWallet, self.wallet)
        with async_mock.patch.object(
            self.context.profile,
            "session",
            async_mock.MagicMock(return_value=self.session),
        ) as mock_session:
            with self.assertRaises(test_module.web.HTTPNotFound):
                await test_module.wallet_rotate_did_keypair(self.request)
            self.wallet.get_local_did = async_mock.CoroutineMock(
                return_value=DIDInfo(
                    "did",
                    "verkey",
                    {"posted": True, "public": True},
                    DIDMethod.SOV,
                    KeyType.ED25519,
                )
            )
            self.session.context.injector.bind_instance(BaseWallet, self.wallet)
            with self.assertRaises(test_module.web.HTTPBadRequest):
                await test_module.wallet_rotate_did_keypair(self.request)

    async def test_rotate_did_keypair_x(self):
        self.request.query = {"did": "did"}

        self.wallet.get_local_did = async_mock.CoroutineMock(
            return_value=DIDInfo(
                "did",
                "verkey",
                {"public": False},
                DIDMethod.SOV,
                KeyType.ED25519,
            )
        )
        self.wallet.rotate_did_keypair_start = async_mock.CoroutineMock(
            side_effect=test_module.WalletError()
        )
        self.session.context.injector.bind_instance(BaseWallet, self.wallet)
        with async_mock.patch.object(
            self.context.profile,
            "session",
            async_mock.MagicMock(return_value=self.session),
        ) as mock_session:
            with self.assertRaises(test_module.web.HTTPBadRequest):
                await test_module.wallet_rotate_did_keypair(self.request)

    async def test_register(self):
        mock_app = async_mock.MagicMock()
        mock_app.add_routes = async_mock.MagicMock()

        await test_module.register(mock_app)
        mock_app.add_routes.assert_called_once()

    async def test_post_process_routes(self):
        mock_app = async_mock.MagicMock(_state={"swagger_dict": {}})
        test_module.post_process_routes(mock_app)
        assert "tags" in mock_app._state["swagger_dict"]<|MERGE_RESOLUTION|>--- conflicted
+++ resolved
@@ -18,19 +18,11 @@
 class TestWalletRoutes(AsyncTestCase):
     async def setUp(self):
         self.wallet = async_mock.create_autospec(BaseWallet)
-<<<<<<< HEAD
-        self.profile = InMemoryProfile.test_profile()
-        self.context = self.profile.context
-        setattr(self.context, "profile", self.profile)
-        self.session = await self.profile.session()
-        self.session.context.injector.bind_instance(BaseWallet, self.wallet)
-=======
         self.session_inject = {BaseWallet: self.wallet}
         self.profile = InMemoryProfile.test_profile()
         self.context = AdminRequestContext.test_context(
             self.session_inject, self.profile
         )
->>>>>>> 576bcada
         self.request_dict = {
             "context": self.context,
             "outbound_message_router": async_mock.CoroutineMock(),
@@ -49,30 +41,21 @@
 
     async def test_missing_wallet(self):
         self.session.context.injector.clear_binding(BaseWallet)
-        with async_mock.patch.object(
-            self.context.profile,
-            "session",
-            async_mock.MagicMock(return_value=self.session),
-        ) as mock_session:
-            with self.assertRaises(HTTPForbidden):
-                await test_module.wallet_create_did(self.request)
-
-            with self.assertRaises(HTTPForbidden):
-                await test_module.wallet_did_list(self.request)
-
-            with self.assertRaises(HTTPForbidden):
-                await test_module.wallet_get_public_did(self.request)
-
-            with self.assertRaises(HTTPForbidden):
-                await test_module.wallet_set_public_did(self.request)
-
-            with self.assertRaises(HTTPForbidden):
-                await test_module.wallet_set_did_endpoint(self.request)
-
-<<<<<<< HEAD
-            with self.assertRaises(HTTPForbidden):
-                await test_module.wallet_get_did_endpoint(self.request)
-=======
+        with self.assertRaises(HTTPForbidden):
+            await test_module.wallet_create_did(self.request)
+
+        with self.assertRaises(HTTPForbidden):
+            await test_module.wallet_did_list(self.request)
+
+        with self.assertRaises(HTTPForbidden):
+            await test_module.wallet_get_public_did(self.request)
+
+        with self.assertRaises(HTTPForbidden):
+            await test_module.wallet_set_public_did(self.request)
+
+        with self.assertRaises(HTTPForbidden):
+            await test_module.wallet_set_did_endpoint(self.request)
+
         with self.assertRaises(HTTPForbidden):
             self.request.json = async_mock.CoroutineMock(
                 return_value={
@@ -84,7 +67,6 @@
 
         with self.assertRaises(HTTPForbidden):
             await test_module.wallet_get_did_endpoint(self.request)
->>>>>>> 576bcada
 
     def test_format_did_info(self):
         did_info = DIDInfo(
@@ -451,11 +433,7 @@
         ledger.get_key_for_did = async_mock.CoroutineMock()
         ledger.update_endpoint_for_did = async_mock.CoroutineMock()
         ledger.__aenter__ = async_mock.CoroutineMock(return_value=ledger)
-<<<<<<< HEAD
-        self.session.context.injector.bind_instance(BaseLedger, ledger)
-=======
-        self.profile.context.injector.bind_instance(BaseLedger, ledger)
->>>>>>> 576bcada
+        self.profile.context.injector.bind_instance(BaseLedger, ledger)
 
         self.wallet.set_public_did.return_value = DIDInfo(
             self.test_did,
@@ -499,29 +477,12 @@
         ledger.get_key_for_did = async_mock.CoroutineMock()
         ledger.update_endpoint_for_did = async_mock.CoroutineMock()
         ledger.__aenter__ = async_mock.CoroutineMock(return_value=ledger)
-<<<<<<< HEAD
-        self.session.context.injector.bind_instance(BaseLedger, ledger)
-
-        multitenant_mgr = async_mock.MagicMock(MultitenantManager, autospec=True)
-        self.session.context.injector.bind_instance(
-            BaseMultitenantManager, multitenant_mgr
-        )
-        self.wallet.set_public_did.return_value = DIDInfo(
-            self.test_did,
-            self.test_verkey,
-            DIDPosture.PUBLIC.metadata,
-            DIDMethod.SOV,
-            KeyType.ED25519,
-        )
-        self.session.context.injector.bind_instance(BaseWallet, self.wallet)
-=======
         self.profile.context.injector.bind_instance(BaseLedger, ledger)
 
         multitenant_mgr = async_mock.MagicMock(MultitenantManager, autospec=True)
         self.profile.context.injector.bind_instance(
             BaseMultitenantManager, multitenant_mgr
         )
->>>>>>> 576bcada
         with async_mock.patch.object(
             test_module.web, "json_response", async_mock.Mock()
         ), async_mock.patch.object(
@@ -552,8 +513,22 @@
         ledger = Ledger()
         ledger.get_key_for_did = async_mock.CoroutineMock(return_value=None)
         ledger.__aenter__ = async_mock.CoroutineMock(return_value=ledger)
-<<<<<<< HEAD
-        self.session.context.injector.bind_instance(BaseLedger, ledger)
+        self.profile.context.injector.bind_instance(BaseLedger, ledger)
+
+        with self.assertRaises(test_module.web.HTTPNotFound):
+            await test_module.wallet_set_public_did(self.request)
+
+    async def test_set_public_did_not_found(self):
+        self.request.query = {"did": self.test_did}
+
+        Ledger = async_mock.MagicMock()
+        ledger = Ledger()
+        ledger.get_key_for_did = async_mock.CoroutineMock(return_value=None)
+        ledger.__aenter__ = async_mock.CoroutineMock(return_value=ledger)
+        self.profile.context.injector.bind_instance(BaseLedger, ledger)
+
+        self.wallet.get_local_did.side_effect = test_module.WalletNotFoundError()
+        self.session.context.injector.bind_instance(BaseWallet, self.wallet)
         with async_mock.patch.object(
             self.context.profile,
             "session",
@@ -561,29 +536,48 @@
         ) as mock_session:
             with self.assertRaises(test_module.web.HTTPNotFound):
                 await test_module.wallet_set_public_did(self.request)
-=======
-        self.profile.context.injector.bind_instance(BaseLedger, ledger)
-
-        with self.assertRaises(test_module.web.HTTPNotFound):
-            await test_module.wallet_set_public_did(self.request)
->>>>>>> 576bcada
-
-    async def test_set_public_did_not_found(self):
-        self.request.query = {"did": self.test_did}
-
-        Ledger = async_mock.MagicMock()
-        ledger = Ledger()
-        ledger.get_key_for_did = async_mock.CoroutineMock(return_value=None)
-        ledger.__aenter__ = async_mock.CoroutineMock(return_value=ledger)
-<<<<<<< HEAD
-        self.session.context.injector.bind_instance(BaseLedger, ledger)
-=======
-        self.profile.context.injector.bind_instance(BaseLedger, ledger)
->>>>>>> 576bcada
-
-        self.wallet.get_local_did.side_effect = test_module.WalletNotFoundError()
-        self.session.context.injector.bind_instance(BaseWallet, self.wallet)
-        with async_mock.patch.object(
+
+    async def test_set_public_did_x(self):
+        self.request.query = {"did": self.test_did}
+
+        Ledger = async_mock.MagicMock()
+        ledger = Ledger()
+        ledger.update_endpoint_for_did = async_mock.CoroutineMock()
+        ledger.get_key_for_did = async_mock.CoroutineMock()
+        ledger.__aenter__ = async_mock.CoroutineMock(return_value=ledger)
+        self.profile.context.injector.bind_instance(BaseLedger, ledger)
+        with async_mock.patch.object(
+            test_module.web, "json_response", async_mock.Mock()
+        ) as json_response, async_mock.patch.object(
+            self.context.profile,
+            "session",
+            async_mock.MagicMock(return_value=self.session),
+        ) as mock_session:
+            with self.assertRaises(test_module.web.HTTPBadRequest):
+                await test_module.wallet_set_public_did(self.request)
+
+    async def test_set_public_did_no_wallet_did(self):
+        self.request.query = {"did": self.test_did}
+
+        Ledger = async_mock.MagicMock()
+        ledger = Ledger()
+        ledger.update_endpoint_for_did = async_mock.CoroutineMock()
+        ledger.get_key_for_did = async_mock.CoroutineMock()
+        ledger.__aenter__ = async_mock.CoroutineMock(return_value=ledger)
+        self.profile.context.injector.bind_instance(BaseLedger, ledger)
+
+        self.wallet.get_public_did.return_value = DIDInfo(
+            self.test_did,
+            self.test_verkey,
+            DIDPosture.PUBLIC.metadata,
+            DIDMethod.SOV,
+            KeyType.ED25519,
+        )
+        self.wallet.set_public_did.side_effect = test_module.WalletNotFoundError()
+        self.session.context.injector.bind_instance(BaseWallet, self.wallet)
+        with async_mock.patch.object(
+            test_module.web, "json_response", async_mock.Mock()
+        ) as json_response, async_mock.patch.object(
             self.context.profile,
             "session",
             async_mock.MagicMock(return_value=self.session),
@@ -591,7 +585,7 @@
             with self.assertRaises(test_module.web.HTTPNotFound):
                 await test_module.wallet_set_public_did(self.request)
 
-    async def test_set_public_did_x(self):
+    async def test_set_public_did_update_endpoint(self):
         self.request.query = {"did": self.test_did}
 
         Ledger = async_mock.MagicMock()
@@ -599,76 +593,7 @@
         ledger.update_endpoint_for_did = async_mock.CoroutineMock()
         ledger.get_key_for_did = async_mock.CoroutineMock()
         ledger.__aenter__ = async_mock.CoroutineMock(return_value=ledger)
-<<<<<<< HEAD
-        self.session.context.injector.bind_instance(BaseLedger, ledger)
-        self.wallet.get_public_did.return_value = DIDInfo(
-            self.test_did,
-            self.test_verkey,
-            DIDPosture.PUBLIC.metadata,
-            DIDMethod.SOV,
-            KeyType.ED25519,
-        )
-        self.wallet.set_public_did.side_effect = test_module.WalletError()
-        self.session.context.injector.bind_instance(BaseWallet, self.wallet)
-=======
-        self.profile.context.injector.bind_instance(BaseLedger, ledger)
->>>>>>> 576bcada
-        with async_mock.patch.object(
-            test_module.web, "json_response", async_mock.Mock()
-        ) as json_response, async_mock.patch.object(
-            self.context.profile,
-            "session",
-            async_mock.MagicMock(return_value=self.session),
-        ) as mock_session:
-            with self.assertRaises(test_module.web.HTTPBadRequest):
-                await test_module.wallet_set_public_did(self.request)
-
-    async def test_set_public_did_no_wallet_did(self):
-        self.request.query = {"did": self.test_did}
-
-        Ledger = async_mock.MagicMock()
-        ledger = Ledger()
-        ledger.update_endpoint_for_did = async_mock.CoroutineMock()
-        ledger.get_key_for_did = async_mock.CoroutineMock()
-        ledger.__aenter__ = async_mock.CoroutineMock(return_value=ledger)
-<<<<<<< HEAD
-        self.session.context.injector.bind_instance(BaseLedger, ledger)
-=======
-        self.profile.context.injector.bind_instance(BaseLedger, ledger)
->>>>>>> 576bcada
-
-        self.wallet.get_public_did.return_value = DIDInfo(
-            self.test_did,
-            self.test_verkey,
-            DIDPosture.PUBLIC.metadata,
-            DIDMethod.SOV,
-            KeyType.ED25519,
-        )
-        self.wallet.set_public_did.side_effect = test_module.WalletNotFoundError()
-        self.session.context.injector.bind_instance(BaseWallet, self.wallet)
-        with async_mock.patch.object(
-            test_module.web, "json_response", async_mock.Mock()
-        ) as json_response, async_mock.patch.object(
-            self.context.profile,
-            "session",
-            async_mock.MagicMock(return_value=self.session),
-        ) as mock_session:
-            with self.assertRaises(test_module.web.HTTPNotFound):
-                await test_module.wallet_set_public_did(self.request)
-
-    async def test_set_public_did_update_endpoint(self):
-        self.request.query = {"did": self.test_did}
-
-        Ledger = async_mock.MagicMock()
-        ledger = Ledger()
-        ledger.update_endpoint_for_did = async_mock.CoroutineMock()
-        ledger.get_key_for_did = async_mock.CoroutineMock()
-        ledger.__aenter__ = async_mock.CoroutineMock(return_value=ledger)
-<<<<<<< HEAD
-        self.session.context.injector.bind_instance(BaseLedger, ledger)
-=======
-        self.profile.context.injector.bind_instance(BaseLedger, ledger)
->>>>>>> 576bcada
+        self.profile.context.injector.bind_instance(BaseLedger, ledger)
 
         self.wallet.set_public_did.return_value = DIDInfo(
             self.test_did,
@@ -711,22 +636,8 @@
         ledger.update_endpoint_for_did = async_mock.CoroutineMock()
         ledger.get_key_for_did = async_mock.CoroutineMock()
         ledger.__aenter__ = async_mock.CoroutineMock(return_value=ledger)
-<<<<<<< HEAD
-        self.session.context.injector.bind_instance(BaseLedger, ledger)
-        did_info = DIDInfo(
-            self.test_did,
-            self.test_verkey,
-            DIDPosture.PUBLIC.metadata,
-            DIDMethod.SOV,
-            KeyType.ED25519,
-        )
-        self.wallet.get_local_did.return_value = did_info
-        self.wallet.set_public_did.return_value = did_info
-        self.session.context.injector.bind_instance(BaseWallet, self.wallet)
-=======
-        self.profile.context.injector.bind_instance(BaseLedger, ledger)
-
->>>>>>> 576bcada
+        self.profile.context.injector.bind_instance(BaseLedger, ledger)
+
         with async_mock.patch.object(
             test_module.web, "json_response", async_mock.Mock()
         ) as json_response, async_mock.patch.object(
@@ -764,11 +675,7 @@
         ledger = Ledger()
         ledger.update_endpoint_for_did = async_mock.CoroutineMock()
         ledger.__aenter__ = async_mock.CoroutineMock(return_value=ledger)
-<<<<<<< HEAD
-        self.session.context.injector.bind_instance(BaseLedger, ledger)
-=======
-        self.profile.context.injector.bind_instance(BaseLedger, ledger)
->>>>>>> 576bcada
+        self.profile.context.injector.bind_instance(BaseLedger, ledger)
 
         self.wallet.get_local_did.return_value = DIDInfo(
             self.test_did,
@@ -840,11 +747,7 @@
         ledger = Ledger()
         ledger.update_endpoint_for_did = async_mock.CoroutineMock()
         ledger.__aenter__ = async_mock.CoroutineMock(return_value=ledger)
-<<<<<<< HEAD
-        self.session.context.injector.bind_instance(BaseLedger, ledger)
-=======
-        self.profile.context.injector.bind_instance(BaseLedger, ledger)
->>>>>>> 576bcada
+        self.profile.context.injector.bind_instance(BaseLedger, ledger)
 
         self.wallet.set_did_endpoint.side_effect = test_module.WalletError()
         self.session.context.injector.bind_instance(BaseWallet, self.wallet)
@@ -868,11 +771,7 @@
         ledger = Ledger()
         ledger.update_endpoint_for_did = async_mock.CoroutineMock()
         ledger.__aenter__ = async_mock.CoroutineMock(return_value=ledger)
-<<<<<<< HEAD
-        self.session.context.injector.bind_instance(BaseLedger, ledger)
-=======
-        self.profile.context.injector.bind_instance(BaseLedger, ledger)
->>>>>>> 576bcada
+        self.profile.context.injector.bind_instance(BaseLedger, ledger)
 
         self.wallet.set_did_endpoint.side_effect = test_module.WalletNotFoundError()
 
