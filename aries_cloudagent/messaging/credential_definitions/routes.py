"""Credential definition admin routes."""

from asyncio import ensure_future, shield

from aiohttp import web
from aiohttp_apispec import (
    docs,
    match_info_schema,
    querystring_schema,
    request_schema,
    response_schema,
)

from marshmallow import fields

from ...admin.request_context import AdminRequestContext
from ...indy.issuer import IndyIssuer
from ...ledger.base import BaseLedger
from ...storage.base import BaseStorage
from ...tails.base import BaseTailsServer

from ..models.openapi import OpenAPISchema
from ..valid import INDY_CRED_DEF_ID, INDY_REV_REG_SIZE, INDY_SCHEMA_ID, INDY_VERSION

from ...revocation.error import RevocationError, RevocationNotSupportedError
from ...revocation.indy import IndyRevocation

from ...ledger.error import LedgerError

from .util import CredDefQueryStringSchema, CRED_DEF_TAGS, CRED_DEF_SENT_RECORD_TYPE

from ...protocols.endorse_transaction.v1_0.manager import TransactionManager
from ...wallet.base import BaseWallet
import json


class CredentialDefinitionSendRequestSchema(OpenAPISchema):
    """Request schema for schema send request."""

    schema_id = fields.Str(description="Schema identifier", **INDY_SCHEMA_ID)
    support_revocation = fields.Boolean(
        required=False, description="Revocation supported flag"
    )
    revocation_registry_size = fields.Int(
        description="Revocation registry size",
        required=False,
        strict=True,
        **INDY_REV_REG_SIZE,
    )
    tag = fields.Str(
        required=False,
        description="Credential definition identifier tag",
        default="default",
        example="default",
    )


class CredentialDefinitionSendResultsSchema(OpenAPISchema):
    """Results schema for schema send request."""

    credential_definition_id = fields.Str(
        description="Credential definition identifier", **INDY_CRED_DEF_ID
    )


class CredentialDefinitionSchema(OpenAPISchema):
    """Credential definition schema."""

    ver = fields.Str(description="Node protocol version", **INDY_VERSION)
    ident = fields.Str(
        description="Credential definition identifier",
        data_key="id",
        **INDY_CRED_DEF_ID,
    )
    schemaId = fields.Str(
        description="Schema identifier within credential definition identifier",
        example=":".join(INDY_CRED_DEF_ID["example"].split(":")[3:-1]),  # long or short
    )
    typ = fields.Constant(
        constant="CL",
        description="Signature type: CL for Camenisch-Lysyanskaya",
        data_key="type",
        example="CL",
    )
    tag = fields.Str(
        description="Tag within credential definition identifier",
        example=INDY_CRED_DEF_ID["example"].split(":")[-1],
    )
    value = fields.Dict(
        description="Credential definition primary and revocation values"
    )


class CredentialDefinitionGetResultsSchema(OpenAPISchema):
    """Results schema for schema get request."""

    credential_definition = fields.Nested(CredentialDefinitionSchema)


class CredentialDefinitionsCreatedResultsSchema(OpenAPISchema):
    """Results schema for cred-defs-created request."""

    credential_definition_ids = fields.List(
        fields.Str(description="Credential definition identifiers", **INDY_CRED_DEF_ID)
    )


class CredDefIdMatchInfoSchema(OpenAPISchema):
    """Path parameters and validators for request taking cred def id."""

    cred_def_id = fields.Str(
        description="Credential definition identifier",
        required=True,
        **INDY_CRED_DEF_ID,
    )


class AutoEndorseOptionSchema(OpenAPISchema):
    """Class for user to input whether to auto-endorse the transaction or not."""

    auto_endorse = fields.Boolean(
        description="Auto-endorse Transaction",
        required=False,
    )


@docs(
    tags=["credential-definition"],
    summary="Sends a credential definition to the ledger",
)
@request_schema(CredentialDefinitionSendRequestSchema())
@querystring_schema(AutoEndorseOptionSchema())
@response_schema(CredentialDefinitionSendResultsSchema(), 200, description="")
async def credential_definitions_send_credential_definition(request: web.BaseRequest):
    """
    Request handler for sending a credential definition to the ledger.

    Args:
        request: aiohttp request object

    Returns:
        The credential definition identifier

    """
    context: AdminRequestContext = request["context"]
    auto_endorse = json.loads(request.query.get("auto_endorse", "true"))

    body = await request.json()

    schema_id = body.get("schema_id")
    support_revocation = bool(body.get("support_revocation"))
    tag = body.get("tag")
    rev_reg_size = body.get("revocation_registry_size")

    ledger = context.inject(BaseLedger, required=False)
    if not ledger:
        reason = "No ledger available"
        if not context.settings.get_value("wallet.type"):
            reason += ": missing wallet-type?"
        raise web.HTTPForbidden(reason=reason)

    issuer = context.inject(IndyIssuer)
    try:  # even if in wallet, send it and raise if erroneously so
        async with ledger:
            (cred_def_id, cred_def, novel) = await shield(
                ledger.create_and_send_credential_definition(
                    issuer,
                    schema_id,
                    signature_type=None,
                    tag=tag,
                    support_revocation=support_revocation,
                )
            )

            ## TODO if not auto_endorse deal with the response transaction

    except LedgerError as e:
        raise web.HTTPBadRequest(reason=e.message) from e

    # If revocation is requested and cred def is novel, create revocation registry
    if support_revocation and novel:
        profile = context.profile
        tails_base_url = profile.settings.get("tails_server_base_url")
        if not tails_base_url:
            raise web.HTTPBadRequest(reason="tails_server_base_url not configured")
        try:
            # Create registry
            revoc = IndyRevocation(profile)
            registry_record = await revoc.init_issuer_registry(
                cred_def_id,
                max_cred_num=rev_reg_size,
            )

        except RevocationNotSupportedError as e:
            raise web.HTTPBadRequest(reason=e.message) from e
        await shield(registry_record.generate_registry(profile))
        try:
            await registry_record.set_tails_file_public_uri(
                profile, f"{tails_base_url}/{registry_record.revoc_reg_id}"
            )
            await registry_record.send_def(profile)
            await registry_record.send_entry(profile)

            # stage pending registry independent of whether tails server is OK
            pending_registry_record = await revoc.init_issuer_registry(
                registry_record.cred_def_id,
                max_cred_num=registry_record.max_cred_num,
            )
            ensure_future(
<<<<<<< HEAD
                pending_registry_record.stage_pending_registry(
                    session, max_attempts=16
                )
=======
                pending_registry_record.stage_pending_registry(profile, max_attempts=16)
>>>>>>> 8e02148d
            )

            tails_server = profile.inject(BaseTailsServer)
            (upload_success, reason) = await tails_server.upload_tails_file(
                profile,
                registry_record.revoc_reg_id,
                registry_record.tails_local_path,
                interval=0.8,
                backoff=-0.5,
                max_attempts=5,  # heuristic: respect HTTP timeout
            )
            if not upload_success:
                raise web.HTTPInternalServerError(
                    reason=(
                        f"Tails file for rev reg {registry_record.revoc_reg_id} "
                        f"failed to upload: {reason}"
                    )
                )

        except RevocationError as e:
            raise web.HTTPBadRequest(reason=e.message) from e

        return web.json_response({"credential_definition_id": cred_def_id})

    else:
        transaction_message = await request.json()
        session = await context.session()

        wallet: BaseWallet = session.inject(BaseWallet, required=False)
        if not wallet:
            raise web.HTTPForbidden(reason="No wallet available")
        author_did_info = await wallet.get_public_did()
        if not author_did_info:
            raise web.HTTPForbidden(
                reason="Transaction cannot be created as there is no Public DID in wallet"
            )
        author_did = author_did_info.did
        author_verkey = author_did_info.verkey

        ledger: BaseLedger = session.inject(BaseLedger, required=False)

        if not ledger:
            reason = "No indy ledger available"
            if not session.settings.get_value("wallet.type"):
                reason += ": missing wallet-type?"
            raise web.HTTPForbidden(reason=reason)

        async with ledger:
            try:
                taa_info = await ledger.get_txn_author_agreement()
                accepted = None
                if taa_info["taa_required"]:
                    accept_record = await ledger.get_latest_txn_author_acceptance()
                    if accept_record:
                        accepted = {
                            "mechanism": accept_record["mechanism"],
                            "time": accept_record["time"],
                        }
                taa_info["taa_accepted"] = accepted
            except LedgerError as err:
                raise web.HTTPBadRequest(reason=err.roll_up) from err

        if taa_info["taa_accepted"] is not None:
            mechanism = taa_info["taa_accepted"]["mechanism"]
            time = taa_info["taa_accepted"]["time"]
        else:
            mechanism = None
            time = None

        if taa_info["taa_record"] is not None:
            taaDigest = taa_info["taa_record"]["digest"]
        else:
            taaDigest = None

        transaction_mgr = TransactionManager(session)

        transaction = await transaction_mgr.create_record(
            author_did=author_did,
            author_verkey=author_verkey,
            transaction_message=transaction_message,
            transaction_type="102",
            mechanism=mechanism,
            taaDigest=taaDigest,
            time=time,
            expires_time="1597708800",
        )

        return web.json_response(transaction.serialize())


@docs(
    tags=["credential-definition"],
    summary="Search for matching credential definitions that agent originated",
)
@querystring_schema(CredDefQueryStringSchema())
@response_schema(CredentialDefinitionsCreatedResultsSchema(), 200, description="")
async def credential_definitions_created(request: web.BaseRequest):
    """
    Request handler for retrieving credential definitions that current agent created.

    Args:
        request: aiohttp request object

    Returns:
        The identifiers of matching credential definitions.

    """
    context: AdminRequestContext = request["context"]

    session = await context.session()
    storage = session.inject(BaseStorage)
    found = await storage.find_all_records(
        type_filter=CRED_DEF_SENT_RECORD_TYPE,
        tag_query={
            tag: request.query[tag] for tag in CRED_DEF_TAGS if tag in request.query
        },
    )

    return web.json_response(
        {"credential_definition_ids": [record.value for record in found]}
    )


@docs(
    tags=["credential-definition"],
    summary="Gets a credential definition from the ledger",
)
@match_info_schema(CredDefIdMatchInfoSchema())
@response_schema(CredentialDefinitionGetResultsSchema(), 200, description="")
async def credential_definitions_get_credential_definition(request: web.BaseRequest):
    """
    Request handler for getting a credential definition from the ledger.

    Args:
        request: aiohttp request object

    Returns:
        The credential definition details.

    """
    context: AdminRequestContext = request["context"]

    cred_def_id = request.match_info["cred_def_id"]

    ledger = context.inject(BaseLedger, required=False)
    if not ledger:
        reason = "No ledger available"
        if not context.settings.get_value("wallet.type"):
            reason += ": missing wallet-type?"
        raise web.HTTPForbidden(reason=reason)

    async with ledger:
        cred_def = await ledger.get_credential_definition(cred_def_id)

    return web.json_response({"credential_definition": cred_def})


async def register(app: web.Application):
    """Register routes."""
    app.add_routes(
        [
            web.post(
                "/credential-definitions",
                credential_definitions_send_credential_definition,
            ),
            web.get(
                "/credential-definitions/created",
                credential_definitions_created,
                allow_head=False,
            ),
            web.get(
                "/credential-definitions/{cred_def_id}",
                credential_definitions_get_credential_definition,
                allow_head=False,
            ),
        ]
    )


def post_process_routes(app: web.Application):
    """Amend swagger API."""

    # Add top-level tags description
    if "tags" not in app._state["swagger_dict"]:
        app._state["swagger_dict"]["tags"] = []
    app._state["swagger_dict"]["tags"].append(
        {
            "name": "credential-definition",
            "description": "Credential definition operations",
            "externalDocs": {
                "description": "Specification",
                "url": (
                    "https://github.com/hyperledger/indy-node/blob/master/"
                    "design/anoncreds.md#cred_def"
                ),
            },
        }
    )<|MERGE_RESOLUTION|>--- conflicted
+++ resolved
@@ -207,13 +207,7 @@
                 max_cred_num=registry_record.max_cred_num,
             )
             ensure_future(
-<<<<<<< HEAD
-                pending_registry_record.stage_pending_registry(
-                    session, max_attempts=16
-                )
-=======
                 pending_registry_record.stage_pending_registry(profile, max_attempts=16)
->>>>>>> 8e02148d
             )
 
             tails_server = profile.inject(BaseTailsServer)
