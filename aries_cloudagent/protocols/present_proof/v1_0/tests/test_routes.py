--- conflicted
+++ resolved
@@ -937,13 +937,8 @@
             mock_mgr = async_mock.MagicMock(
                 create_bound_request=async_mock.CoroutineMock(
                     side_effect=[
-<<<<<<< HEAD
                         test_module.LedgerError(),
                         test_module.StorageError(),
-=======
-                        test_module.StorageError(),
-                        test_module.LedgerError(),
->>>>>>> 28a66c9b
                     ]
                 )
             )
@@ -951,10 +946,6 @@
 
             with self.assertRaises(test_module.web.HTTPBadRequest):  # ledger error
                 await test_module.presentation_exchange_send_bound_request(self.request)
-<<<<<<< HEAD
-
-=======
->>>>>>> 28a66c9b
             with self.assertRaises(test_module.web.HTTPBadRequest):  # storage error
                 await test_module.presentation_exchange_send_bound_request(self.request)
 
