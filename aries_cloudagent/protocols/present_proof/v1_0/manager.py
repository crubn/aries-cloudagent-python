"""Classes to manage presentations."""

import json
import logging

from ....connections.models.conn_record import ConnRecord
from ....core.error import BaseError
from ....core.profile import Profile
from ....indy.verifier import IndyVerifier
from ....ledger.base import BaseLedger
from ....messaging.decorators.attach_decorator import AttachDecorator
from ....messaging.responder import BaseResponder
from ....storage.error import StorageNotFoundError

from ..indy.pres_exch_handler import IndyPresExchHandler

from .messages.presentation_ack import PresentationAck
from .messages.presentation_problem_report import (
    PresentationProblemReport,
    ProblemReportReason,
)
from .messages.presentation_proposal import PresentationProposal
from .messages.presentation_request import PresentationRequest
from .messages.presentation import Presentation
from .message_types import ATTACH_DECO_IDS, PRESENTATION, PRESENTATION_REQUEST
from .models.presentation_exchange import V10PresentationExchange

LOGGER = logging.getLogger(__name__)


class PresentationManagerError(BaseError):
    """Presentation error."""


class PresentationManager:
    """Class for managing presentations."""

    def __init__(self, profile: Profile):
        """
        Initialize a PresentationManager.

        Args:
            profile: The profile instance for this presentation manager
        """

        self._profile = profile

    async def create_exchange_for_proposal(
        self,
        connection_id: str,
        presentation_proposal_message: PresentationProposal,
        auto_present: bool = None,
    ):
        """
        Create a presentation exchange record for input presentation proposal.

        Args:
            connection_id: connection identifier
            presentation_proposal_message: presentation proposal to serialize
                to exchange record
            auto_present: whether to present proof upon receiving proof request
                (default to configuration setting)

        Returns:
            Presentation exchange record, created

        """
        presentation_exchange_record = V10PresentationExchange(
            connection_id=connection_id,
            thread_id=presentation_proposal_message._thread_id,
            initiator=V10PresentationExchange.INITIATOR_SELF,
            role=V10PresentationExchange.ROLE_PROVER,
            state=V10PresentationExchange.STATE_PROPOSAL_SENT,
            presentation_proposal_dict=presentation_proposal_message,
            auto_present=auto_present,
            trace=(presentation_proposal_message._trace is not None),
        )
        async with self._profile.session() as session:
            await presentation_exchange_record.save(
                session, reason="create presentation proposal"
            )

        return presentation_exchange_record

    async def receive_proposal(
        self, message: PresentationProposal, connection_record: ConnRecord
    ):
        """
        Receive a presentation proposal from message in context on manager creation.

        Returns:
            Presentation exchange record, created

        """
        presentation_exchange_record = V10PresentationExchange(
            connection_id=connection_record.connection_id,
            thread_id=message._thread_id,
            initiator=V10PresentationExchange.INITIATOR_EXTERNAL,
            role=V10PresentationExchange.ROLE_VERIFIER,
            state=V10PresentationExchange.STATE_PROPOSAL_RECEIVED,
            presentation_proposal_dict=message,
            trace=(message._trace is not None),
        )
        async with self._profile.session() as session:
            await presentation_exchange_record.save(
                session, reason="receive presentation request"
            )

        return presentation_exchange_record

    async def create_bound_request(
        self,
        presentation_exchange_record: V10PresentationExchange,
        name: str = None,
        version: str = None,
        nonce: str = None,
        comment: str = None,
    ):
        """
        Create a presentation request bound to a proposal.

        Args:
            presentation_exchange_record: Presentation exchange record for which
                to create presentation request
            name: name to use in presentation request (None for default)
            version: version to use in presentation request (None for default)
            nonce: nonce to use in presentation request (None to generate)
            comment: Optional human-readable comment pertaining to request creation

        Returns:
            A tuple (updated presentation exchange record, presentation request message)

        """
        indy_proof_request = await (
            presentation_exchange_record.presentation_proposal_dict
        ).presentation_proposal.indy_proof_request(
            name=name,
            version=version,
            nonce=nonce,
            ledger=self._profile.inject(BaseLedger),
        )
        presentation_request_message = PresentationRequest(
            comment=comment,
            request_presentations_attach=[
                AttachDecorator.data_base64(
                    mapping=indy_proof_request,
                    ident=ATTACH_DECO_IDS[PRESENTATION_REQUEST],
                )
            ],
        )
        presentation_request_message._thread = {
            "thid": presentation_exchange_record.thread_id
        }
        presentation_request_message.assign_trace_decorator(
            self._profile.settings, presentation_exchange_record.trace
        )

        presentation_exchange_record.thread_id = presentation_request_message._thread_id
        presentation_exchange_record.state = V10PresentationExchange.STATE_REQUEST_SENT
        presentation_exchange_record.presentation_request = indy_proof_request
        async with self._profile.session() as session:
            await presentation_exchange_record.save(
                session, reason="create (bound) presentation request"
            )

        return presentation_exchange_record, presentation_request_message

    async def create_exchange_for_request(
        self, connection_id: str, presentation_request_message: PresentationRequest
    ):
        """
        Create a presentation exchange record for input presentation request.

        Args:
            connection_id: connection identifier
            presentation_request_message: presentation request to use in creating
                exchange record, extracting indy proof request and thread id

        Returns:
            Presentation exchange record, updated

        """
        presentation_exchange_record = V10PresentationExchange(
            connection_id=connection_id,
            thread_id=presentation_request_message._thread_id,
            initiator=V10PresentationExchange.INITIATOR_SELF,
            role=V10PresentationExchange.ROLE_VERIFIER,
            state=V10PresentationExchange.STATE_REQUEST_SENT,
            presentation_request=presentation_request_message.indy_proof_request(),
            presentation_request_dict=presentation_request_message,
            trace=(presentation_request_message._trace is not None),
        )
        async with self._profile.session() as session:
            await presentation_exchange_record.save(
                session, reason="create (free) presentation request"
            )

        return presentation_exchange_record

    async def receive_request(
        self, presentation_exchange_record: V10PresentationExchange
    ):
        """
        Receive a presentation request.

        Args:
            presentation_exchange_record: presentation exchange record with
                request to receive

        Returns:
            The presentation_exchange_record, updated

        """
        presentation_exchange_record.state = (
            V10PresentationExchange.STATE_REQUEST_RECEIVED
        )
        async with self._profile.session() as session:
            await presentation_exchange_record.save(
                session, reason="receive presentation request"
            )

        return presentation_exchange_record

    async def create_presentation(
        self,
        presentation_exchange_record: V10PresentationExchange,
        requested_credentials: dict,
        comment: str = None,
    ):
        """
        Create a presentation.

        Args:
            presentation_exchange_record: Record to update
            requested_credentials: Indy formatted requested_credentials
            comment: optional human-readable comment


        Example `requested_credentials` format, mapping proof request referents (uuid)
        to wallet referents (cred id):

        ::

            {
                "self_attested_attributes": {
                    "j233ffbc-bd35-49b1-934f-51e083106f6d": "value"
                },
                "requested_attributes": {
                    "6253ffbb-bd35-49b3-934f-46e083106f6c": {
                        "cred_id": "5bfa40b7-062b-4ae0-a251-a86c87922c0e",
                        "revealed": true
                    }
                },
                "requested_predicates": {
                    "bfc8a97d-60d3-4f21-b998-85eeabe5c8c0": {
                        "cred_id": "5bfa40b7-062b-4ae0-a251-a86c87922c0e"
                    }
                }
            }

        Returns:
            A tuple (updated presentation exchange record, presentation message)

        """
<<<<<<< HEAD
        indy_handler = IndyPresExchHandler(self._profile)
        indy_proof = await indy_handler.return_presentation(
            pres_ex_record=presentation_exchange_record,
            requested_credentials=requested_credentials,
=======

        # Get all credentials for this presentation
        holder = self._profile.inject(IndyHolder)
        credentials = {}

        # extract credential ids and non_revoked
        requested_referents = {}
        presentation_request = presentation_exchange_record._presentation_request.ser
        non_revoc_intervals = indy_proof_req2non_revoc_intervals(presentation_request)
        attr_creds = requested_credentials.get("requested_attributes", {})
        req_attrs = presentation_request.get("requested_attributes", {})

        for reft in attr_creds:
            requested_referents[reft] = {"cred_id": attr_creds[reft]["cred_id"]}
            if reft in req_attrs and reft in non_revoc_intervals:
                requested_referents[reft]["non_revoked"] = non_revoc_intervals[reft]

        pred_creds = requested_credentials.get("requested_predicates", {})
        req_preds = presentation_request.get("requested_predicates", {})
        for reft in pred_creds:
            requested_referents[reft] = {"cred_id": pred_creds[reft]["cred_id"]}
            if reft in req_preds and reft in non_revoc_intervals:
                requested_referents[reft]["non_revoked"] = non_revoc_intervals[reft]

        # extract mapping of presentation referents to credential ids
        for reft in requested_referents:
            credential_id = requested_referents[reft]["cred_id"]
            if credential_id not in credentials:
                credentials[credential_id] = json.loads(
                    await holder.get_credential(credential_id)
                )

        # remove any timestamps that cannot correspond to non-revoc intervals
        for r in ("requested_attributes", "requested_predicates"):
            for reft, req_item in requested_credentials.get(r, {}).items():
                if not credentials[req_item["cred_id"]].get(
                    "rev_reg_id"
                ) and req_item.pop("timestamp", None):
                    LOGGER.info(
                        f"Removed superfluous timestamp from requested_credentials {r} "
                        f"{reft} for non-revocable credential {req_item['cred_id']}"
                    )

        # Get all schemas, credential definitions, and revocation registries in use
        ledger = self._profile.inject(BaseLedger)
        schemas = {}
        credential_definitions = {}
        revocation_registries = {}

        async with ledger:
            for credential in credentials.values():
                schema_id = credential["schema_id"]
                if schema_id not in schemas:
                    schemas[schema_id] = await ledger.get_schema(schema_id)

                credential_definition_id = credential["cred_def_id"]
                if credential_definition_id not in credential_definitions:
                    credential_definitions[
                        credential_definition_id
                    ] = await ledger.get_credential_definition(credential_definition_id)

                if credential.get("rev_reg_id"):
                    revocation_registry_id = credential["rev_reg_id"]
                    if revocation_registry_id not in revocation_registries:
                        revocation_registries[
                            revocation_registry_id
                        ] = RevocationRegistry.from_definition(
                            await ledger.get_revoc_reg_def(revocation_registry_id), True
                        )

        # Get delta with non-revocation interval defined in "non_revoked"
        # of the presentation request or attributes
        epoch_now = int(time.time())

        revoc_reg_deltas = {}
        async with ledger:
            for precis in requested_referents.values():  # cred_id, non-revoc interval
                credential_id = precis["cred_id"]
                if not credentials[credential_id].get("rev_reg_id"):
                    continue
                if "timestamp" in precis:
                    continue
                rev_reg_id = credentials[credential_id]["rev_reg_id"]
                reft_non_revoc_interval = precis.get("non_revoked")
                if reft_non_revoc_interval:
                    key = (
                        f"{rev_reg_id}_"
                        f"{reft_non_revoc_interval.get('from', 0)}_"
                        f"{reft_non_revoc_interval.get('to', epoch_now)}"
                    )
                    if key not in revoc_reg_deltas:
                        (delta, delta_timestamp) = await ledger.get_revoc_reg_delta(
                            rev_reg_id,
                            reft_non_revoc_interval.get("from", 0),
                            reft_non_revoc_interval.get("to", epoch_now),
                        )
                        revoc_reg_deltas[key] = (
                            rev_reg_id,
                            credential_id,
                            delta,
                            delta_timestamp,
                        )
                    for stamp_me in requested_referents.values():
                        # often one cred satisfies many requested attrs/preds
                        if stamp_me["cred_id"] == credential_id:
                            stamp_me["timestamp"] = revoc_reg_deltas[key][3]

        # Get revocation states to prove non-revoked
        revocation_states = {}
        for (
            rev_reg_id,
            credential_id,
            delta,
            delta_timestamp,
        ) in revoc_reg_deltas.values():
            if rev_reg_id not in revocation_states:
                revocation_states[rev_reg_id] = {}

            rev_reg = revocation_registries[rev_reg_id]
            tails_local_path = await rev_reg.get_or_fetch_local_tails_path()

            try:
                revocation_states[rev_reg_id][delta_timestamp] = json.loads(
                    await holder.create_revocation_state(
                        credentials[credential_id]["cred_rev_id"],
                        rev_reg.reg_def,
                        delta,
                        delta_timestamp,
                        tails_local_path,
                    )
                )
            except IndyHolderError as e:
                LOGGER.error(
                    f"Failed to create revocation state: {e.error_code}, {e.message}"
                )
                raise e

        for (referent, precis) in requested_referents.items():
            if "timestamp" not in precis:
                continue
            if referent in requested_credentials["requested_attributes"]:
                requested_credentials["requested_attributes"][referent][
                    "timestamp"
                ] = precis["timestamp"]
            if referent in requested_credentials["requested_predicates"]:
                requested_credentials["requested_predicates"][referent][
                    "timestamp"
                ] = precis["timestamp"]

        indy_proof_json = await holder.create_presentation(
            presentation_exchange_record._presentation_request.ser,
            requested_credentials,
            schemas,
            credential_definitions,
            revocation_states,
>>>>>>> fb73782c
        )

        presentation_message = Presentation(
            comment=comment,
            presentations_attach=[
                AttachDecorator.data_base64(
                    mapping=indy_proof, ident=ATTACH_DECO_IDS[PRESENTATION]
                )
            ],
        )

        presentation_message._thread = {"thid": presentation_exchange_record.thread_id}
        presentation_message.assign_trace_decorator(
            self._profile.settings, presentation_exchange_record.trace
        )

        # save presentation exchange state
        presentation_exchange_record.state = (
            V10PresentationExchange.STATE_PRESENTATION_SENT
        )
        presentation_exchange_record.presentation = indy_proof
        async with self._profile.session() as session:
            await presentation_exchange_record.save(
                session, reason="create presentation"
            )

        return presentation_exchange_record, presentation_message

    async def receive_presentation(
        self, message: Presentation, connection_record: ConnRecord
    ):
        """
        Receive a presentation, from message in context on manager creation.

        Returns:
            presentation exchange record, retrieved and updated

        """
        presentation = message.indy_proof()

        thread_id = message._thread_id
        connection_id_filter = (
            {"connection_id": connection_record.connection_id}
            if connection_record is not None
            else None
        )
        async with self._profile.session() as session:
            try:
                (
                    presentation_exchange_record
                ) = await V10PresentationExchange.retrieve_by_tag_filter(
                    session, {"thread_id": thread_id}, connection_id_filter
                )
            except StorageNotFoundError:
                # Proof Request not bound to any connection: requests_attach in OOB msg
                (
                    presentation_exchange_record
                ) = await V10PresentationExchange.retrieve_by_tag_filter(
                    session, {"thread_id": thread_id}, None
                )

        # Check for bait-and-switch in presented attribute values vs. proposal
        if presentation_exchange_record.presentation_proposal_dict:
            exchange_pres_proposal = (
                presentation_exchange_record.presentation_proposal_dict
            )
            presentation_preview = exchange_pres_proposal.presentation_proposal

            proof_req = presentation_exchange_record._presentation_request.ser
            for (reft, attr_spec) in presentation["requested_proof"][
                "revealed_attrs"
            ].items():
                name = proof_req["requested_attributes"][reft]["name"]
                value = attr_spec["raw"]
                if not presentation_preview.has_attr_spec(
                    cred_def_id=presentation["identifiers"][
                        attr_spec["sub_proof_index"]
                    ]["cred_def_id"],
                    name=name,
                    value=value,
                ):
                    presentation_exchange_record.state = None
                    async with self._profile.session() as session:
                        await presentation_exchange_record.save(
                            session,
                            reason=(
                                f"Presentation {name}={value} mismatches proposal value"
                            ),
                        )
                    raise PresentationManagerError(
                        f"Presentation {name}={value} mismatches proposal value"
                    )

        presentation_exchange_record.presentation = presentation
        presentation_exchange_record.state = (
            V10PresentationExchange.STATE_PRESENTATION_RECEIVED
        )

        async with self._profile.session() as session:
            await presentation_exchange_record.save(
                session, reason="receive presentation"
            )

        return presentation_exchange_record

    async def verify_presentation(
        self, presentation_exchange_record: V10PresentationExchange
    ):
        """
        Verify a presentation.

        Args:
            presentation_exchange_record: presentation exchange record
                with presentation request and presentation to verify

        Returns:
            presentation record, updated

        """
<<<<<<< HEAD
        indy_proof_request = presentation_exchange_record.presentation_request
        indy_proof = presentation_exchange_record.presentation
        indy_handler = IndyPresExchHandler(self._profile)
        (
            schemas,
            cred_defs,
            rev_reg_defs,
            rev_reg_entries,
        ) = await indy_handler.process_pres_identifiers(indy_proof["identifiers"])
=======
        indy_proof_request = presentation_exchange_record._presentation_request.ser
        indy_proof = presentation_exchange_record._presentation.ser

        schema_ids = []
        credential_definition_ids = []

        schemas = {}
        credential_definitions = {}
        rev_reg_defs = {}
        rev_reg_entries = {}

        identifiers = indy_proof["identifiers"]
        ledger = self._profile.inject(BaseLedger)
        async with ledger:
            for identifier in identifiers:
                schema_ids.append(identifier["schema_id"])
                credential_definition_ids.append(identifier["cred_def_id"])

                # Build schemas for anoncreds
                if identifier["schema_id"] not in schemas:
                    schemas[identifier["schema_id"]] = await ledger.get_schema(
                        identifier["schema_id"]
                    )

                if identifier["cred_def_id"] not in credential_definitions:
                    credential_definitions[
                        identifier["cred_def_id"]
                    ] = await ledger.get_credential_definition(
                        identifier["cred_def_id"]
                    )

                if identifier.get("rev_reg_id"):
                    if identifier["rev_reg_id"] not in rev_reg_defs:
                        rev_reg_defs[
                            identifier["rev_reg_id"]
                        ] = await ledger.get_revoc_reg_def(identifier["rev_reg_id"])

                    if identifier.get("timestamp"):
                        rev_reg_entries.setdefault(identifier["rev_reg_id"], {})

                        if (
                            identifier["timestamp"]
                            not in rev_reg_entries[identifier["rev_reg_id"]]
                        ):
                            (
                                found_rev_reg_entry,
                                _found_timestamp,
                            ) = await ledger.get_revoc_reg_entry(
                                identifier["rev_reg_id"], identifier["timestamp"]
                            )
                            rev_reg_entries[identifier["rev_reg_id"]][
                                identifier["timestamp"]
                            ] = found_rev_reg_entry
>>>>>>> fb73782c

        verifier = self._profile.inject(IndyVerifier)
        presentation_exchange_record.verified = json.dumps(  # tag: needs string value
            await verifier.verify_presentation(
                indy_proof_request,
                indy_proof,
                schemas,
                cred_defs,
                rev_reg_defs,
                rev_reg_entries,
            )
        )
        presentation_exchange_record.state = V10PresentationExchange.STATE_VERIFIED

        async with self._profile.session() as session:
            await presentation_exchange_record.save(
                session, reason="verify presentation"
            )

        await self.send_presentation_ack(presentation_exchange_record)
        return presentation_exchange_record

    async def send_presentation_ack(
        self, presentation_exchange_record: V10PresentationExchange
    ):
        """
        Send acknowledgement of presentation receipt.

        Args:
            presentation_exchange_record: presentation exchange record with thread id

        """
        responder = self._profile.inject(BaseResponder, required=False)

        if responder:
            presentation_ack_message = PresentationAck()
            presentation_ack_message._thread = {
                "thid": presentation_exchange_record.thread_id
            }
            presentation_ack_message.assign_trace_decorator(
                self._profile.settings, presentation_exchange_record.trace
            )

            await responder.send_reply(
                presentation_ack_message,
                connection_id=presentation_exchange_record.connection_id,
            )
        else:
            LOGGER.warning(
                "Configuration has no BaseResponder: cannot ack presentation on %s",
                presentation_exchange_record.thread_id,
            )

    async def receive_presentation_ack(
        self, message: PresentationAck, connection_record: ConnRecord
    ):
        """
        Receive a presentation ack, from message in context on manager creation.

        Returns:
            presentation exchange record, retrieved and updated

        """
        async with self._profile.session() as session:
            (
                presentation_exchange_record
            ) = await V10PresentationExchange.retrieve_by_tag_filter(
                session,
                {"thread_id": message._thread_id},
                {"connection_id": connection_record.connection_id},
            )

            presentation_exchange_record.state = (
                V10PresentationExchange.STATE_PRESENTATION_ACKED
            )

            await presentation_exchange_record.save(
                session, reason="receive presentation ack"
            )

        return presentation_exchange_record

    async def create_problem_report(
        self,
        pres_ex_record: V10PresentationExchange,
        description: str,
    ):
        """
        Update pres ex record; create and return problem report.

        Returns:
            problem report

        """
        pres_ex_record.state = None
        async with self._profile.session() as session:
            await pres_ex_record.save(session, reason="created problem report")

        report = PresentationProblemReport(
            description={
                "en": description,
                "code": ProblemReportReason.ABANDONED.value,
            }
        )
        report.assign_thread_id(pres_ex_record.thread_id)

        return report

    async def receive_problem_report(
        self, message: PresentationProblemReport, connection_id: str
    ):
        """
        Receive problem report.

        Returns:
            presentation exchange record, retrieved and updated

        """
        # FIXME use transaction, fetch for_update
        async with self._profile.session() as session:
            pres_ex_record = await (
                V10PresentationExchange.retrieve_by_tag_filter(
                    session,
                    {"thread_id": message._thread_id},
                    {"connection_id": connection_id},
                )
            )

            pres_ex_record.state = None
            code = message.description.get("code", ProblemReportReason.ABANDONED.value)
            pres_ex_record.error_msg = f"{code}: {message.description.get('en', code)}"
            await pres_ex_record.save(session, reason="received problem report")

        return pres_ex_record<|MERGE_RESOLUTION|>--- conflicted
+++ resolved
@@ -262,168 +262,10 @@
             A tuple (updated presentation exchange record, presentation message)
 
         """
-<<<<<<< HEAD
         indy_handler = IndyPresExchHandler(self._profile)
         indy_proof = await indy_handler.return_presentation(
             pres_ex_record=presentation_exchange_record,
             requested_credentials=requested_credentials,
-=======
-
-        # Get all credentials for this presentation
-        holder = self._profile.inject(IndyHolder)
-        credentials = {}
-
-        # extract credential ids and non_revoked
-        requested_referents = {}
-        presentation_request = presentation_exchange_record._presentation_request.ser
-        non_revoc_intervals = indy_proof_req2non_revoc_intervals(presentation_request)
-        attr_creds = requested_credentials.get("requested_attributes", {})
-        req_attrs = presentation_request.get("requested_attributes", {})
-
-        for reft in attr_creds:
-            requested_referents[reft] = {"cred_id": attr_creds[reft]["cred_id"]}
-            if reft in req_attrs and reft in non_revoc_intervals:
-                requested_referents[reft]["non_revoked"] = non_revoc_intervals[reft]
-
-        pred_creds = requested_credentials.get("requested_predicates", {})
-        req_preds = presentation_request.get("requested_predicates", {})
-        for reft in pred_creds:
-            requested_referents[reft] = {"cred_id": pred_creds[reft]["cred_id"]}
-            if reft in req_preds and reft in non_revoc_intervals:
-                requested_referents[reft]["non_revoked"] = non_revoc_intervals[reft]
-
-        # extract mapping of presentation referents to credential ids
-        for reft in requested_referents:
-            credential_id = requested_referents[reft]["cred_id"]
-            if credential_id not in credentials:
-                credentials[credential_id] = json.loads(
-                    await holder.get_credential(credential_id)
-                )
-
-        # remove any timestamps that cannot correspond to non-revoc intervals
-        for r in ("requested_attributes", "requested_predicates"):
-            for reft, req_item in requested_credentials.get(r, {}).items():
-                if not credentials[req_item["cred_id"]].get(
-                    "rev_reg_id"
-                ) and req_item.pop("timestamp", None):
-                    LOGGER.info(
-                        f"Removed superfluous timestamp from requested_credentials {r} "
-                        f"{reft} for non-revocable credential {req_item['cred_id']}"
-                    )
-
-        # Get all schemas, credential definitions, and revocation registries in use
-        ledger = self._profile.inject(BaseLedger)
-        schemas = {}
-        credential_definitions = {}
-        revocation_registries = {}
-
-        async with ledger:
-            for credential in credentials.values():
-                schema_id = credential["schema_id"]
-                if schema_id not in schemas:
-                    schemas[schema_id] = await ledger.get_schema(schema_id)
-
-                credential_definition_id = credential["cred_def_id"]
-                if credential_definition_id not in credential_definitions:
-                    credential_definitions[
-                        credential_definition_id
-                    ] = await ledger.get_credential_definition(credential_definition_id)
-
-                if credential.get("rev_reg_id"):
-                    revocation_registry_id = credential["rev_reg_id"]
-                    if revocation_registry_id not in revocation_registries:
-                        revocation_registries[
-                            revocation_registry_id
-                        ] = RevocationRegistry.from_definition(
-                            await ledger.get_revoc_reg_def(revocation_registry_id), True
-                        )
-
-        # Get delta with non-revocation interval defined in "non_revoked"
-        # of the presentation request or attributes
-        epoch_now = int(time.time())
-
-        revoc_reg_deltas = {}
-        async with ledger:
-            for precis in requested_referents.values():  # cred_id, non-revoc interval
-                credential_id = precis["cred_id"]
-                if not credentials[credential_id].get("rev_reg_id"):
-                    continue
-                if "timestamp" in precis:
-                    continue
-                rev_reg_id = credentials[credential_id]["rev_reg_id"]
-                reft_non_revoc_interval = precis.get("non_revoked")
-                if reft_non_revoc_interval:
-                    key = (
-                        f"{rev_reg_id}_"
-                        f"{reft_non_revoc_interval.get('from', 0)}_"
-                        f"{reft_non_revoc_interval.get('to', epoch_now)}"
-                    )
-                    if key not in revoc_reg_deltas:
-                        (delta, delta_timestamp) = await ledger.get_revoc_reg_delta(
-                            rev_reg_id,
-                            reft_non_revoc_interval.get("from", 0),
-                            reft_non_revoc_interval.get("to", epoch_now),
-                        )
-                        revoc_reg_deltas[key] = (
-                            rev_reg_id,
-                            credential_id,
-                            delta,
-                            delta_timestamp,
-                        )
-                    for stamp_me in requested_referents.values():
-                        # often one cred satisfies many requested attrs/preds
-                        if stamp_me["cred_id"] == credential_id:
-                            stamp_me["timestamp"] = revoc_reg_deltas[key][3]
-
-        # Get revocation states to prove non-revoked
-        revocation_states = {}
-        for (
-            rev_reg_id,
-            credential_id,
-            delta,
-            delta_timestamp,
-        ) in revoc_reg_deltas.values():
-            if rev_reg_id not in revocation_states:
-                revocation_states[rev_reg_id] = {}
-
-            rev_reg = revocation_registries[rev_reg_id]
-            tails_local_path = await rev_reg.get_or_fetch_local_tails_path()
-
-            try:
-                revocation_states[rev_reg_id][delta_timestamp] = json.loads(
-                    await holder.create_revocation_state(
-                        credentials[credential_id]["cred_rev_id"],
-                        rev_reg.reg_def,
-                        delta,
-                        delta_timestamp,
-                        tails_local_path,
-                    )
-                )
-            except IndyHolderError as e:
-                LOGGER.error(
-                    f"Failed to create revocation state: {e.error_code}, {e.message}"
-                )
-                raise e
-
-        for (referent, precis) in requested_referents.items():
-            if "timestamp" not in precis:
-                continue
-            if referent in requested_credentials["requested_attributes"]:
-                requested_credentials["requested_attributes"][referent][
-                    "timestamp"
-                ] = precis["timestamp"]
-            if referent in requested_credentials["requested_predicates"]:
-                requested_credentials["requested_predicates"][referent][
-                    "timestamp"
-                ] = precis["timestamp"]
-
-        indy_proof_json = await holder.create_presentation(
-            presentation_exchange_record._presentation_request.ser,
-            requested_credentials,
-            schemas,
-            credential_definitions,
-            revocation_states,
->>>>>>> fb73782c
         )
 
         presentation_message = Presentation(
@@ -543,9 +385,8 @@
             presentation record, updated
 
         """
-<<<<<<< HEAD
-        indy_proof_request = presentation_exchange_record.presentation_request
-        indy_proof = presentation_exchange_record.presentation
+        indy_proof_request = presentation_exchange_record._presentation_request.ser
+        indy_proof = presentation_exchange_record._presentation.ser
         indy_handler = IndyPresExchHandler(self._profile)
         (
             schemas,
@@ -553,61 +394,6 @@
             rev_reg_defs,
             rev_reg_entries,
         ) = await indy_handler.process_pres_identifiers(indy_proof["identifiers"])
-=======
-        indy_proof_request = presentation_exchange_record._presentation_request.ser
-        indy_proof = presentation_exchange_record._presentation.ser
-
-        schema_ids = []
-        credential_definition_ids = []
-
-        schemas = {}
-        credential_definitions = {}
-        rev_reg_defs = {}
-        rev_reg_entries = {}
-
-        identifiers = indy_proof["identifiers"]
-        ledger = self._profile.inject(BaseLedger)
-        async with ledger:
-            for identifier in identifiers:
-                schema_ids.append(identifier["schema_id"])
-                credential_definition_ids.append(identifier["cred_def_id"])
-
-                # Build schemas for anoncreds
-                if identifier["schema_id"] not in schemas:
-                    schemas[identifier["schema_id"]] = await ledger.get_schema(
-                        identifier["schema_id"]
-                    )
-
-                if identifier["cred_def_id"] not in credential_definitions:
-                    credential_definitions[
-                        identifier["cred_def_id"]
-                    ] = await ledger.get_credential_definition(
-                        identifier["cred_def_id"]
-                    )
-
-                if identifier.get("rev_reg_id"):
-                    if identifier["rev_reg_id"] not in rev_reg_defs:
-                        rev_reg_defs[
-                            identifier["rev_reg_id"]
-                        ] = await ledger.get_revoc_reg_def(identifier["rev_reg_id"])
-
-                    if identifier.get("timestamp"):
-                        rev_reg_entries.setdefault(identifier["rev_reg_id"], {})
-
-                        if (
-                            identifier["timestamp"]
-                            not in rev_reg_entries[identifier["rev_reg_id"]]
-                        ):
-                            (
-                                found_rev_reg_entry,
-                                _found_timestamp,
-                            ) = await ledger.get_revoc_reg_entry(
-                                identifier["rev_reg_id"], identifier["timestamp"]
-                            )
-                            rev_reg_entries[identifier["rev_reg_id"]][
-                                identifier["timestamp"]
-                            ] = found_rev_reg_entry
->>>>>>> fb73782c
 
         verifier = self._profile.inject(IndyVerifier)
         presentation_exchange_record.verified = json.dumps(  # tag: needs string value
