--- conflicted
+++ resolved
@@ -105,11 +105,7 @@
         The resulting connection record details
 
     """
-<<<<<<< HEAD
-    context = request["context"]
-=======
     context: AdminRequestContext = request["context"]
->>>>>>> 39066289
     if context.settings.get("admin.no_receive_invites"):
         raise web.HTTPForbidden(
             reason="Configuration does not allow receipt of invitations"
@@ -152,13 +148,8 @@
         The resulting connection record details
 
     """
-<<<<<<< HEAD
-    context = request["context"]
+    context: AdminRequestContext = request["context"]
     outbound_handler = request["outbound_message_router"]
-=======
-    context: AdminRequestContext = request["context"]
-    outbound_handler = request.app["outbound_message_router"]
->>>>>>> 39066289
     connection_id = request.match_info["conn_id"]
     session = await context.session()
 
@@ -197,13 +188,8 @@
         The resulting connection record details
 
     """
-<<<<<<< HEAD
-    context = request["context"]
+    context: AdminRequestContext = request["context"]
     outbound_handler = request["outbound_message_router"]
-=======
-    context: AdminRequestContext = request["context"]
-    outbound_handler = request.app["outbound_message_router"]
->>>>>>> 39066289
     connection_id = request.match_info["conn_id"]
     session = await context.session()
 
